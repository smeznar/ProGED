--- conflicted
+++ resolved
@@ -285,57 +285,9 @@
 ##################################################################################################
 
 
-<<<<<<< HEAD
-    optimizer_settings_preset = {
-        "lower_upper_bounds": (-5, 5),
-        "default_error": 10 ** 9,
-        "strategy": 'rand1bin',
-        "f": 0.45,
-        "cr": 0.88,
-        "max_iter": 300,
-        "pop_size": 50,
-        "atol": 0.01,
-        "tol": 0.01,
-        "hyperopt_seed": None
-    }
-
-    estimation_settings_preset = {
-        "target_variable_index": -1,
-        "time_index": None,
-        "max_constants": 4,
-        "optimizer": 'differential_evolution',
-        "observed": models.observed,
-        "optimizer_settings": optimizer_settings_preset,
-        "objective_settings": objective_settings_preset,
-        "default_error": 10 ** 9,
-        "timeout": np.inf,
-        "verbosity": 0,
-        "iter": 0,
-        }
-
-    estimation_settings_preset.update(estimation_settings)
-
-    if "objective_settings" in estimation_settings:
-        objective_settings_preset.update(estimation_settings["objective_settings"])
-        estimation_settings_preset["objective_settings"] = dict(objective_settings_preset)
-    if "optimizer_settings" in estimation_settings:
-        optimizer_settings_preset.update(estimation_settings["optimizer_settings"])
-        estimation_settings_preset["optimizer_settings"] = dict(optimizer_settings_preset)
-
-    estimation_settings = dict(estimation_settings_preset)
-    estimation_settings["objective_settings"]["verbosity"] = estimation_settings["verbosity"]
-    estimation_settings["task_type"] = task_type
-    estimator = ParameterEstimator(data, task_type, estimation_settings)
-
-    return ModelBox(dict(zip(models.keys(), list(pool_map(estimator.fit_one, models.values())))))
-
-
-def DE_fit (model, X, Y, T, p0, **estimation_settings):
-=======
 #---------------- 1. DIFFERENTIAL EVOLUTION BASED ON SCIPY LIBRARY -------------------------------
 
 def DE_scipy(model, X, Y, T, p0, ph_diagram, **estimation_settings):
->>>>>>> 253b626f
     """Calls scipy.optimize.differential_evolution."""
 
     lu_bounds = estimation_settings['optimizer_settings']['lower_upper_bounds']
@@ -752,7 +704,6 @@
             print(f"Program is returning default_error: {estimation_settings['default_error']}")
         return estimation_settings['default_error']
 
-<<<<<<< HEAD
 def R2_error(params, model, X, Y, _T=None, estimation_settings=None):
     """Defines mean squared error as the error metric."""
 
@@ -776,12 +727,8 @@
             print(f"Program is returning default_error: {estimation_settings['default_error']}")
         return -1
 
-
-def model_error_general(params, model, X, Y, T, **estimation_settings):
-=======
 ## ------------------------ 3. GENERAL - CHOOSES BETWEEN ODE OR ALGEBRAIC --------------------------
 def model_error_general(params, model, X, Y, T, ph_diagram, **estimation_settings):
->>>>>>> 253b626f
     """Calculate error of model with given parameters in general with type of error given.
         Input = TODO:
     - X are columns without features that are derived.
@@ -820,7 +767,8 @@
         - float: bottleneck distance between the two diagrams
     """
 
-<<<<<<< HEAD
+    # for persistent homology:  # pip scikit-tda
+    import persim
     # from hyperopt import hp, fmin, rand, pyll, Trials
     # import hyperopt.pyll.stochastic
     verbosity = estimation_settings["verbosity"]
@@ -859,66 +807,6 @@
     max_evals = estimation_settings.get("hyperopt_max_evals", 500)
     timeout = estimation_settings["timeout"]
 
-    # My testing code. Delete this block:
-    # if str(model.expr) == "C0*exp(C1*n)":
-    #     estimation_settings["timeout"] = estimation_settings["timeout_privilege"]
-    #     max_evals = max_evals*10
-    #     print("This model is privileged.")
-
-    if verbosity >= 3:
-        print(f"Hyperopt will run with specs:\n"
-              f"  - search space:\n" + "".join([str(i)+"\n" for i in space])
-              # + f"  - algorithm: {algo}\n"
-              + f"  - timeout: {timeout}\n  - max_evals: {max_evals}")
-        print("A few points generated from the space specified:")
-        for i in range(10):
-            print(hyperopt.pyll.stochastic.sample(space))
-
-    trials = Trials()
-    best = fmin(
-        fn=objective,
-        space=space,
-        algo=algo,
-        trials=trials,
-        timeout=timeout,
-        max_evals=max_evals,
-        rstate = np.random.default_rng(estimation_settings["optimizer_settings"]["hyperopt_seed"]),
-        verbose=(verbosity >= 1),
-        )
-    params = list(best.values())
-    result = {"x": params, "fun": min(trials.losses())}
-    if verbosity >= 3:
-        print(result)
-    return result
-
-
-if __name__ == "__main__":
-
-    # 1. test (older)
-    print("--- parameter_estimation.py test --- ")
-    np.random.seed(2)
-
-    from pyDOE import lhs
-    from generators.grammar import GeneratorGrammar
-    from generate import generate_models
-
-    def testf (x):
-        return 3*x[:,0]*x[:,1]**2 + 0.5
-
-    X = lhs(2, 10)*5
-    X = X.reshape(-1, 2)
-    y = testf(X).reshape(-1,1)
-    data = np.hstack((X, y))
-
-    grammar = GeneratorGrammar("""S -> S '+' T [0.4] | T [0.6]
-                              T -> 'C' [0.6] | T "*" V [0.4]
-                              V -> 'x' [0.5] | 'y' [0.5]""")
-    symbols = {"x":['x', 'y'], "start": "S", "const": "C"}
-    N = 10
-=======
-    # for persistent homology:  # pip scikit-tda
-    import persim
-
     size = diagram_truth[0].shape[0]
     diagram = ph_diag(trajectory, size)
     distance_bottleneck = persim.bottleneck(diagram[1], diagram_truth[1])
@@ -937,7 +825,6 @@
         - diagram [list of length 2]: as output of
         ripser.ripser(*trajectory*)['dgms']
     """
->>>>>>> 253b626f
 
     # for persistent homology:  # pip scikit-tda
     import ripser
