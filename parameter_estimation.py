# -*- coding: utf-8 -*-
"""
Created on Thu Oct 22 09:12:29 2020

@author: Jure
"""

import numpy as np
from scipy.optimize import differential_evolution, minimize
from nltk import PCFG

from model import Model
from model_box import ModelBox
from generate import generate_models
from generators.grammar import GeneratorGrammar

"""Methods for estimating model parameters. Currently implemented: differential evolution.

Methods:
    fit_models: Performs parameter estimation on given models. Main interface to the module.
"""

def model_error (model, params, X, Y):
    """Defines mean squared error as the error metric."""
    testY = model.evaluate(X, *params)
    res = np.mean((Y-testY)**2)
    if np.isnan(res) or np.isinf(res) or not np.isreal(res):
#        print(model.expr, model.params, model.sym_params, model.sym_vars)
        return 10**9
    return res

def model_constant_error (model, params, X, Y):
    """Alternative to model_error, intended to allow the discovery of physical constants.
    Work in progress."""
    
    testY = model.evaluate(X, *params)
    return np.std(testY)#/np.linalg.norm(params)

def optimization_wrapper (x, *args):
    """Calls the appropriate error function. The choice of error function is made here.
    
    TODO:
        We need to pass information on the choice of error function from fit_models all the way to here,
            and implement a library framework, similarly to grammars and generation strategies."""
    
    return model_error (args[0], x, args[1], args[2])
    
def DE_fit (model, X, Y, p0, **kwargs):
    """Calls scipy.optimize.differential_evolution. 
    Exists to make passing arguments to the objective function easier."""
    
    bounds = [[-10**1, 10**1] for i in range(len(p0))]
    return differential_evolution(optimization_wrapper, bounds, args = [model, X, Y],
                                  maxiter=10**2, popsize=10)
    
def min_fit (model, X, Y):
    """Calls scipy.optimize.minimize. Exists to make passing arguments to the objective function easier."""
    
    return minimize(optimization_wrapper, model.params, args = (model, X, Y))

def find_parameters (model, X, Y):
    """Calls the appropriate fitting function. 
    
    TODO: 
        add method name input, matching to a dictionary of fitting methods.
    """
#    try:
#        popt, pcov = curve_fit(model.evaluate, X, Y, p0=model.params, check_finite=True)
#    except RuntimeError:
#        popt, pcov = model.params, 0
#    opt_params = popt; othr = pcov
    
    res = DE_fit (model, X, Y, p0=model.params)
    
#    res = min_fit (model, X, Y)
#    opt_params = res.x; othr = res
    
    return res

class ParameterEstimator:
    """Wraps the entire parameter estimation, so that we can pass the map function in fit_models
        a callable with only a single argument.
        Also checks some basic requirements, suich as minimum and maximum number of parameters.
        
        TODO:
            add inputs to make requirements flexible
            add verbosity input
    """
    def __init__(self, X, Y):
        self.X = X
        self.Y = Y
        
    def fit_one (self, model):
        print("Estimating model " + str(model.expr))
        try:
            if len(model.params) > 5:
                pass
            elif len(model.params) < 1:
                model.set_estimated({"x":[], "fun":model_error(model, [], self.X, self.Y)})
            else:
                res = find_parameters(model, self.X, self.Y)
                model.set_estimated(res)
        except:
            model.set_estimated({}, valid=False)
        return model
    
def fit_models (models, X, Y, pool_map = map, verbosity=0):
    """Performs parameter estimation on given models. Main interface to the module.
    
    Supports parallelization by passing it a pooled map callable.
    
    Arguments:
        models (ModelBox): Instance of ModelBox, containing the models to be fitted. 
        X (numpy.array): Input data of shape N x M, where N is the number of samples 
            and M is the number of variables.
        Y (numpy.array): Output data of shape N x D, where N is the number of samples
            and D is the number of output variables.
        pool_map (function): Map function for parallelization. Example use with 8 workers:
                from multiprocessing import Pool
                pool = Pool(8)
                fit_models (models, X, Y, pool_map = pool.map)
        verbosity (int): Level of printout desired. 0: none, 1: info, 2+: debug.
    """
    estimator = ParameterEstimator(X, Y)
    return ModelBox(dict(zip(models.keys(), list(pool_map(estimator.fit_one, models.values())))))



if __name__ == "__main__":
    print("--- parameter_estimation.py test --- ")
    np.random.seed(2)
    
    from pyDOE import lhs
    
    def testf (x):
        return 3*x[:,0]*x[:,1]**2 + 0.5
    
    X = lhs(2, 10)*5
    y = testf(X)
    
    grammar = GeneratorGrammar("""S -> S '+' T [0.4] | T [0.6]
                              T -> 'C' [0.6] | T "*" V [0.4]
                              V -> 'x' [0.5] | 'y' [0.5]""")
    gram = GeneratorGrammar("""S -> S '+' T [0.4] | T [0.6]
                              T -> 'C' [0.6] | T "*" V [0.4]
                              V -> 'x' [0.5] | 'y' [0.5]""")
    symbols = {"x":['x', 'y'], "start":"S", "const":"C"}
    N = 10
    
<<<<<<< HEAD
    # models = generate_models(N, grammar, symbols)
    models = generate_models(gram, symbols, strategy_parameters = {"N":10})
=======
    models = generate_models(grammar, symbols, strategy_parameters = {"N":10})
    
>>>>>>> 25385815
    models = fit_models(models, X, y)    
    print(models)
<|MERGE_RESOLUTION|>--- conflicted
+++ resolved
@@ -147,12 +147,7 @@
     symbols = {"x":['x', 'y'], "start":"S", "const":"C"}
     N = 10
     
-<<<<<<< HEAD
-    # models = generate_models(N, grammar, symbols)
-    models = generate_models(gram, symbols, strategy_parameters = {"N":10})
-=======
     models = generate_models(grammar, symbols, strategy_parameters = {"N":10})
     
->>>>>>> 25385815
     models = fit_models(models, X, y)    
     print(models)
