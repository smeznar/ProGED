--- conflicted
+++ resolved
@@ -10,10 +10,6 @@
 from nltk.grammar import Nonterminal
 
 from generators.base_generator import BaseExpressionGenerator
-<<<<<<< HEAD
-#from base_generator import BaseExpressionGenerator
-=======
->>>>>>> 550e3d7e
 
 class GeneratorGrammar (BaseExpressionGenerator):
     def __init__ (self, grammar):
@@ -241,16 +237,7 @@
         print(f"\nFor grammar:\n {gramm}")
         for i in range(0,5):
             print(gramm.count_trees(gramm.start_symbol,i), f" = count trees of height <= {i}")
-<<<<<<< HEAD
-            # print(gramm.count_coverage(gramm.start_symbol,i), f" = total probability of height <= {i}")
-    # for gramm in [pgramSSparam(p)]:
-    #     print(f"For grammar:\n {gramm}")
-    #     for i in range(0,5):
-    #         print(gramm.count_trees(gramm.start_symbol,i), f" = count trees of height <= {i}")
-    #         print(gramm.count_coverage(gramm.start_symbol,i), f" = total probability of height <= {i}")
-=======
             print(gramm.count_coverage(gramm.start_symbol,i), f" = total probability of height <= {i}")
->>>>>>> 550e3d7e
     print(f"Chi says: limit probablity = 1/p - 1, i.e. p={p} => prob={1/p-1}")
         
         